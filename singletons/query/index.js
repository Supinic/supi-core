const Maria = require("mariadb");
const Batch = require("./batch.js");
const Recordset = require("./recordset.js");
const RecordDeleter = require("./record-deleter.js");
const RecordUpdater = require("./record-updater.js");
const Row = require("./row.js");
const Template = require("../template.js");

const updateBatchLimit = 1000;
const formatSymbolRegex = /%(s\+|n\+|b|dt|d|n|p|s|t|\*?like\*?)/g;

/**
 * Query represents every possible access to the database.
 *
 * Exposes multiple ways to access the database definition:
 * - {@link Batch}: A tool to INSERT multiple rows in one statement, for specified columns
 * - {@link Recordset}: Result of a compound SELECT statement
 * - {@link RecordUpdater}: UPDATEs specified columns with values, with specified condition(s)
 * - {@link Row}: Single table row, select/insert/update/delete
 */
module.exports = class QuerySingleton extends Template {
	#loggingThreshold = null;
	#definitionPromises = new Map();
	lifetimes = {
		batches: new WeakSet(),
		connectors: new WeakMap(),
		recordDeleters: new WeakSet(),
		recordsets: new WeakSet(),
		recordUpdaters: new WeakSet(),
		rows: new WeakSet(),
		transactions: new WeakSet()
	};

	throughput = {
		connectors: {
			requested: 0,
			retrieved: 0,
			released: 0
		}
<<<<<<< HEAD
	}
=======
	};
>>>>>>> ae46cbb8

	/**
	 * @inheritDoc
	 * @returns {QuerySingleton}
	 */
	static singleton () {
		if (!QuerySingleton.module) {
			QuerySingleton.module = new QuerySingleton();
		}

		return QuerySingleton.module;
	}

	constructor () {
		super();

		if (!process.env.MARIA_USER || !process.env.MARIA_PASSWORD || (!process.env.MARIA_HOST && !process.env.MARIA_SOCKET_PATH)) {
			throw new sb.Error({ message: "Database access must be initialized first" });
		}

		/** @type {TableDefinition[]} */
		this.tableDefinitions = [];

		if (process.env.MARIA_SOCKET_PATH) {
			this.pool = Maria.createPool({
				user: process.env.MARIA_USER,
				password: process.env.MARIA_PASSWORD,
				socketPath: process.env.MARIA_SOCKET_PATH,
				connectionLimit: process.env.MARIA_CONNECTION_LIMIT ?? 25
			});
		}
		else if (process.env.MARIA_HOST) {
			this.pool = Maria.createPool({
				user: process.env.MARIA_USER,
				password: process.env.MARIA_PASSWORD,
				host: process.env.MARIA_HOST,
				port: process.env.MARIA_PORT ?? 3306,
				connectionLimit: process.env.MARIA_CONNECTION_LIMIT ?? 25
			});
		}
		else {
			throw new sb.Error({
				message: "Not enough info provided in process.env for Query to initialize"
			});
		}
	}

	/**
	 * Executes a raw SQL query.
	 * @param {...string} args
	 * @returns {Promise<*>}
	 */
	async raw (...args) {
		this.throughput.connectors.requested++;

		const query = args.join("\n");
		let connector;
		try {
			connector = await this.pool.getConnection();
		}
		catch (e) {
			throw new sb.Error({
				message: "Fetching database connection failed",
				args: {
					code: e.code
				},
				cause: e
			});
		}

		this.throughput.connectors.retrieved++;
		this.lifetimes.connectors.set(connector, {
			args,
			error: new Error().stack
		});

		let result;
		try {
			result = connector.query({
				sql: query,
				multipleStatements: true
			});
		}
		finally {
			await connector.release();
			this.throughput.connectors.released++;
		}

		return result;
	}

	/**
	 * @alias Query.raw
	 */
	async send (...args) {
		return this.raw(...args);
	}

	/**
	 * Prepares a transaction for next use.
	 * Transaction must be commited/rollbacked manually afterwards.
	 * @returns {Promise<*>}
	 */
	async getTransaction () {
		const connector = await this.pool.getConnection();
		this.lifetimes.transactions.add(connector);

		await connector.beginTransaction();
		return connector;
	}

	/**
	 * Creates a new Recordset instance.
	 * @param {RecordsetCallback} callback
	 * @returns {Promise<Array>}
	 */
	async getRecordset (callback) {
		const rs = new Recordset(this);
		this.lifetimes.recordsets.add(rs);

		callback(rs);
		return await rs.fetch();
	}

	/**
	 * Creates a new RecordDeleter instance.
	 * @param callback
	 * @returns {Promise<*>}
	 */
	async getRecordDeleter (callback) {
		const rd = new RecordDeleter(this);
		this.lifetimes.recordDeleters.add(rd);

		callback(rd);
		return await rd.fetch();
	}

	/**
	 * Creates a new RecordUpdater instance.
	 * @param {RecordsetCallback} callback
	 * @returns {Promise<Array>}
	 */
	async getRecordUpdater (callback) {
		const ru = new RecordUpdater(this);
		this.lifetimes.recordUpdaters.add(ru);

		callback(ru);
		return await ru.fetch();
	}

	/**
	 * Creates a new Row instance.
	 * @param {string} database Database of the table
	 * @param {string} table Name of the table
	 * @returns {Promise<Row>}
	 */
	async getRow (database, table) {
		/** @type {Row} */
		const row = new Row(this);
		this.lifetimes.rows.add(row);

		await row.initialize(database, table);
		return row;
	}

	/**
	 * Returns a new Batch instance.
	 * @param {string} database Database of the table
	 * @param {string} table Name of the table
	 * @param {string[]} columns Column names to insert into given table
	 * @param {Object} options
	 * @returns {Promise<Batch>}
	 */
	async getBatch (database, table, columns, options = {}) {
		const batch = new Batch(this, {
			...options,
			database,
			table
		});
		this.lifetimes.batches.add(batch);

		await batch.initialize(columns);
		return batch;
	}

	isRecordset (input) { return (input instanceof Recordset); }
	isRecordDeleter (input) { return (input instanceof RecordDeleter); }
	isRecordUpdater (input) { return (input instanceof RecordUpdater); }
	isRow (input) { return (input instanceof Row); }
	isBatch (input) { return (input instanceof Batch); }

	/**
	 * Fetches the definition of a specific table.
	 * @param {string} database
	 * @param {string} table
	 * @returns {Promise<TableDefinition>}
	 */
	async getDefinition (database, table) {
		const key = `${database}.${table}`;
		if (this.tableDefinitions[database] && this.tableDefinitions[database][table]) {
			return this.tableDefinitions[database][table];
		}
		else if (this.#definitionPromises.has(key)) {
			return this.#definitionPromises.get(key);
		}

		const promise = (async () => {
			const path = `${this.escapeIdentifier(database)}.${this.escapeIdentifier(table)}`;
			const escapedPath = `\`${this.escapeIdentifier(database)}\`.\`${this.escapeIdentifier(table)}\``;
			this.tableDefinitions[database] = this.tableDefinitions[database] || {};
			const obj = {
				name: table, database, path, escapedPath, columns: []
			};

			const data = await this.raw(`SELECT * FROM ${escapedPath} WHERE 1 = 0`);
			for (const column of data.meta) {
				obj.columns.push({
					name: column.name(),
					length: column.columnLength ?? null,
					type: ((column.flags & QuerySingleton.flagMask.SET) === 0) ? column.type : "SET",
					notNull: Boolean(column.flags & QuerySingleton.flagMask.NOT_NULL),
					primaryKey: Boolean(column.flags & QuerySingleton.flagMask.PRIMARY_KEY),
					unsigned: Boolean(column.flags & QuerySingleton.flagMask.UNSIGNED),
					autoIncrement: Boolean(column.flags & QuerySingleton.flagMask.AUTO_INCREMENT),
					zeroFill: Boolean(column.flags & QuerySingleton.flagMask.ZERO_FILL)
				});
			}

			this.tableDefinitions[database][table] = obj;
			this.#definitionPromises.delete(key);

			return this.tableDefinitions[database][table];
		})();

		this.#definitionPromises.set(key, promise);
		return promise;
	}

	/**
	 * Returns a boolean determining if a given database exists.
	 * @param {string} database
	 * @returns {Promise<boolean>}
	 */
	async isDatabasePresent (database) {
		const exists = await this.getRecordset(rs => rs
			.select("1")
			.from("INFORMATION_SCHEMA", "SCHEMATA")
			.where("SCHEMA_NAME = %s", database)
		);

		return (exists.length !== 0);
	}

	/**
	 * Returns a boolean determining if a given database (schema) - table combination exists.
	 * @param {string} database
	 * @param {string} table
	 * @returns {Promise<boolean>}
	 */
	async isTablePresent (database, table) {
		const exists = await this.getRecordset(rs => rs
			.select("1")
			.from("INFORMATION_SCHEMA", "TABLES")
			.where("TABLE_SCHEMA = %s", database)
			.where("TABLE_NAME = %s", table)
		);

		return (exists.length !== 0);
	}

	/**
	 * Performs a configurable batched update.
	 * Supports staggering, grouping statements into transactions, and more.
	 * @param {Object[]} data List of rows to update
	 * @param {Object} options Configurable options object
	 * @params {Function} options.callback Callback that gets passed into the RecordUpdater instances
	 * @returns {Promise<void>}
	 */
	async batchUpdate (data, options = {}) {
		const { batchSize, callback, staggerDelay } = options;
		if (typeof callback !== "function") {
			throw new sb.Error({
				message: `Callback must be a function, received ${typeof callback}`
			});
		}

		const limit = (sb.Utils.isValidInteger(batchSize))
			? batchSize
			: updateBatchLimit;

		const queries = await Promise.all(data.map(async row => {
			const ru = new RecordUpdater(this);
			callback(ru, row);

			const sql = await ru.toSQL();
			return `${sql.join(" ")};`;
		}));

		if (sb.Utils.isValidInteger(staggerDelay)) {
			let counter = 0;
			for (let i = 0; i <= queries.length; i += limit) {
				let slice = queries.slice(i, i + limit).join("\n");

				setTimeout(async () => {
					const transaction = await this.getTransaction();
					try {
						await transaction.query(slice);
						await transaction.commit();
					}
					catch {
						await transaction.rollback();
					}
					finally {
						await transaction.end();
						slice = null;
					}
				}, (counter * staggerDelay));

				counter++;
			}
		}
		else {
			for (let i = 0; i <= queries.length; i += limit) {
				const transaction = await this.getTransaction();
				const slice = queries.slice(i, i + limit);

				try {
					await transaction.query(slice.join("\n"));
					await transaction.commit();
				}
				catch {
					await transaction.rollback();
				}
			}
		}
	}

	/**
	 * Creates a condition string, based on the same syntax Recordset uses
	 * @param {Function} callback
	 * @returns {string}
	 */
	getCondition (callback) {
		const rs = new Recordset(this);
		callback(rs);
		return rs.toCondition();
	}

	/**
	 * Invalidates a specific table definition.
	 * The next time it is accessed, it will be refreshed.
	 * @param {string} database Database of table
	 * @param {string} table Name of table
	 */
	invalidateDefinition (database, table) {
		if (this.tableDefinitions[database] && this.tableDefinitions[database][table]) {
			this.tableDefinitions[database][table] = null;
		}
	}

	/**
	 * Invalidates all table definitions.
	 * The next time they're accessed, they will be refreshed.
	 */
	invalidateAllDefinitions () {
		this.tableDefinitions = [];
	}

	/**
	 * Converts a SQL value and type to a Javascript value
	 * SQL TINYINT(1) -> JS boolean
	 * SQL DATE/DATETIME/TIMESTAMP -> JS sb.Date
	 * SQL JSON -> JS Object
	 * SQL *INT/*TEXT/*CHAR -> JS number/string
	 * @param {*} value
	 * @param {string} type
	 * @returns {*}
	 */
	convertToJS (value, type) {
		if (value === null) {
			return value;
		}

		switch (type) {
			case "TINY": return (value === 1);

			// case "TIME":
			case "DATE":
			case "DATETIME":
			case "TIMESTAMP": return new sb.Date(value);

			case "LONGLONG": return BigInt(value);

			case "JSON": return JSON.parse(value);

			default: return value;
		}
	}

	/**
	 * Converts a Javascript value to its SQL counterpart
	 * JS null -> SQL NULL
	 * JS boolean -> SQL TINYINT(1)
	 * JS Date/sb.Date -> SQL TIME/DATE/DATETIME/TIMESTAMP
	 * JS string -> escaped SQL VARCHAR/*TEXT
	 * JS number -> SQL *INT
	 * @param {*} value Javascript value to convert
	 * @param {string} targetType Target SQL type
	 * @returns {*} Properly formatted SQL value
	 * @throws {sb.Error} If a type mismatch is encountered
	 */
	convertToSQL (value, targetType) {
		const sourceType = typeof value;

		if (value === null) {
			return "NULL";
		}
		else if (targetType === "TINY") {
			if (sourceType !== "boolean") {
				throw new sb.Error({
					message: "Expected value type: boolean",
					args: value
				});
			}

			return (value === true) ? "1" : "0";
		}
		else if (targetType === "SET" && Array.isArray(value)) {
			const string = this.escapeString(value.join(","));
			return `'${string}'`;
		}
		else if (targetType === "TIME" || targetType === "DATE" || targetType === "DATETIME" || targetType === "TIMESTAMP") {
			if (value instanceof Date) {
				value = new sb.Date(value);
			}

			if (!(value instanceof sb.Date)) {
				throw new sb.Error({
					message: "Expected value type: date",
					args: value
				});
			}

			switch (targetType) {
				case "TIME": return `'${value.sqlTime()}'`;
				case "DATE": return `'${value.sqlDate()}'`;
				case "DATETIME": return `'${value.sqlDateTime()}'`;
				case "TIMESTAMP": return `'${value.sqlDateTime()}'`;
			}
		}
		else if (sourceType === "string") {
			return `'${this.escapeString(value)}'`;
		}
		else {
			return value;
		}
	}

	escapeIdentifier (string) {
		// @todo figure this out

		// // console.log("escape identifier", "`" + string.replace(/^`|`$/g, "").replace(/`/g, "``") + "`");
		// const result = (/\*$/.test(string))
		// 	? string
		// 	: "`" + string.replace(/^`|`$/g, "").replace(/`/g, "``") + "`";
		//

		if (typeof string === "string" && string.includes("chatrooms")) {
			string = `\`${string}\``;
		}

		// console.warn(string);

		return string;

		// return string;

		// return "`" + string.replace(/^`|`$/g, "").replace(/`/g, "``") + "`";
		// return "`" + string.replace(/^`|`$/g, "").replace(/`/g, "\\`") + "`";
	}

	/**
	 * Escapes a string to be SQL-compliant
	 * @param string
	 * @returns {string}
	 */
	escapeString (string) {
		return string.replace(/\\/g, "\\\\").replace(/'/g, "\\'").replace(/"/g, "\\\"");
	}

	/**
	 * Escapes a LIKE string to be SQL-compliant - makes sure to keep % characters in correct places
	 * @param string
	 * @returns {string}
	 */
	escapeLikeString (string) {
		return this.escapeString(string).replace(/%/g, "\\%").replace(/_/g, "\\_");
	}

	/**
	 * Replaces format symbols used in WHERE/HAVING with their provided values and escapes/parses them.
	 * @private
	 * @param {string} type
	 * @param {*} param
	 * @returns {string}
	 * @throws {sb.Error} If an unrecognized format symbol was encountered.
	 */
	parseFormatSymbol (type, param) {
		switch (type) {
			case "b":
				if (typeof param !== "boolean") {
					throw new sb.Error({ message: `Expected boolean, got ${param}` });
				}

				return (param ? "1" : "0");

			case "d":
				if (param instanceof Date && !(param instanceof sb.Date)) {
					param = new sb.Date(param);
				}
				if (!(param instanceof sb.Date)) {
					throw new sb.Error({ message: `Expected sb.Date, got ${param}` });
				}

				return `'${param.sqlDate()}'`;

			case "dt":
				if (param instanceof Date && !(param instanceof sb.Date)) {
					param = new sb.Date(param);
				}
				if (!(param instanceof sb.Date)) {
					throw new sb.Error({ message: `Expected sb.Date, got ${param}` });
				}

				return `'${param.sqlDateTime()}'`;

			case "n":
				if (typeof param !== "number") {
					throw new sb.Error({ message: `Expected number, got ${param}` });
				}
				else if (Number.isNaN(param)) {
					throw new sb.Error({ message: `Cannot use ${param} as a number in SQL` });
				}

				return String(param);

			case "s":
				if (typeof param !== "string") {
					throw new sb.Error({ message: `Expected string, got ${param}` });
				}

				return `'${this.escapeString(param)}'`;

			case "t":
				if (param instanceof Date && !(param instanceof sb.Date)) {
					param = new sb.Date(param);
				}
				if (!(param instanceof sb.Date)) {
					throw new sb.Error({ message: `Expected sb.Date, got ${param}` });
				}

				return param.sqlTime();

			case "s+":
				if (!Array.isArray(param)) {
					throw new sb.Error({ message: `Expected Array, got ${param}` });
				}
				else if (param.some(i => typeof i !== "string")) {
					throw new sb.Error({ message: "Array must contain strings only" });
				}

				return `(${param.map(i => this.escapeString(i)).map(i => `'${i}'`).join(",")})`;

			case "n+":
				if (!Array.isArray(param)) {
					throw new sb.Error({ message: `Expected Array, got ${param}` });
				}
				else if (param.some(i => typeof i !== "number" || Number.isNaN(i))) {
					throw new sb.Error({ message: "Array must contain proper numbers only" });
				}

				return `(${param.join(",")})`;

			case "like":
			case "*like":
			case "like*":
			case "*like*": {
				if (typeof param !== "string") {
					throw new sb.Error({ message: `Expected string, got ${param}` });
				}

				const start = (type.startsWith("*")) ? "%" : "";
				const end = (type.endsWith("*")) ? "%" : "";
				const string = this.escapeLikeString(param);

				return ` LIKE '${start}${string}${end}'`;
			}

			default: throw new sb.Error({
				message: "Unknown Recordset replace parameter",
				args: type
			});
		}
	}

	setLogThreshold (value) {
		if (typeof value !== "number") {
			throw new sb.Error({
				message: "Logging threshold must be a number",
				args: { value }
			});
		}

		this.#loggingThreshold = value;
	}

	disableLogThreshold () {
		this.#loggingThreshold = null;
	}

	static get sqlKeywords () {
		return ["SUM", "COUNT", "AVG"];
	}

	static get flagMask () {
		return {
			NOT_NULL: 1,
			PRIMARY_KEY: 2,
			UNIQUE_KEY: 4,
			MULTIPLE_KEY: 8,
			BLOB: 16,
			UNSIGNED: 32,
			ZEROFILL_FLAG: 64,
			BINARY_COLLATION: 128,
			ENUM: 256,
			AUTO_INCREMENT: 512,
			TIMESTAMP: 1024,
			SET: 2048,
			NO_DEFAULT_VALUE_FLAG: 4096,
			ON_UPDATE_NOW_FLAG: 8192,
			NUM_FLAG: 32768
		};
	}

	/**
	 * Regex used to parse out format symbols.
	 * @returns {RegExp}
	 */
	get formatSymbolRegex () {
		return formatSymbolRegex;
	}

	get modulePath () { return "query"; }

	/**
	 * Cleans up.
	 */
	destroy () {
		this.invalidateAllDefinitions();
		this.pool = null;
	}
};

/**
 * @callback RecordsetCallback
 * @param {Recordset} rs
 */

/**
 * @typedef TableDefinition
 * @property {string} database Database of table
 * @property {string} name Name of table
 * @property {string} path {@link TableDefinition#database} . {@link TableDefinition#name}
 * @property {string} escapedPath like `.path`, but escaped with backticks
 * @property {ColumnDefinition[]} columns Column definition
 */

/**
 * @typedef ColumnDefinition
 * @property {string} name Column name
 * @property {string} type Column type
 * @property {boolean} notNull If true, column can be set to null
 * @property {boolean} primaryKey If true, column is the primary key or a part of it
 * @property {boolean} unsigned If true, a numeric column is unsigned
 * @property {boolean} autoIncrement If true, the column is an AUTO_INCREMENT primary key
 * @property {boolean} zeorFill If true, the column is a numeric field left-filled with zeroes
 */

/**
 * @typedef {Object} WhereHavingParams
 * @property {boolean} [condition] If false, WHERE/HAVING will not be executed
 * @property {string} [raw] If present, WHERE/HAVING will not be parsed, and instead will directly use this string
 */

/**
 * @typedef {"%b"|"%d"|"%dt"|"%p"|"%n"|"%s"|"%t"|"%like"|"%*like"|"%like*"|"%*like*"} FormatSymbol
 */<|MERGE_RESOLUTION|>--- conflicted
+++ resolved
@@ -37,11 +37,7 @@
 			retrieved: 0,
 			released: 0
 		}
-<<<<<<< HEAD
-	}
-=======
 	};
->>>>>>> ae46cbb8
 
 	/**
 	 * @inheritDoc
