--- conflicted
+++ resolved
@@ -4,26 +4,17 @@
 import { CustomPromise } from "./objects/promise";
 
 // classes
-<<<<<<< HEAD
-import { AwayFromKeyboard } from "./supibot/afk";
-import { Banphrase } from "./supibot/banphrase";
-import { Channel } from "./supibot/channel";
-import { ChatModule } from "./supibot/chat-module";
-import { Command } from "./supibot/command";
-import { Cron } from "./classes/cron";
-=======
 import { AwayFromKeyboard } from "./classes/afk";
 import { Banphrase } from "./classes/banphrase";
 import { Channel } from "./classes/channel";
 import { ChatModule } from "./classes/chat-module";
 import { Command } from "./classes/command";
->>>>>>> 25b32a08
 import { Config } from "./classes/config";
-import { Filter } from "./supibot/filter";
+import { Filter } from "./classes/filter";
 import { GotProxy as Got } from "./classes/got";
-import { Platform } from "./supibot/platform";
-import { Reminder } from "./supibot/reminder";
-import { User } from "./supibot/user";
+import { Platform } from "./classes/platform";
+import { Reminder } from "./classes/reminder";
+import { User } from "./classes/user";
 
 // singletons
 import { CacheSingleton } from "./singletons/cache";
